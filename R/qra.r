##' Helper function to calculate a weighted average interval score for a set of
##' model predictions and data and using a given set of weights
##'
##' @param weights weights given to each model, as real vector
##' @param x input data frame, containing the columns \code{model}, \code{quantile} and
##' \code{value}
##' @param enforce_normalisation if TRUE, normalisation (weights >0 and sum to
##' 1) is enforced by adding a penalty to the score if the weights are not
##' normalised
##' @param per_quantile_weights if TRUE, separate weights are calculated for
##' each quantiles
##' @importFrom dplyr rowwise summarise ungroup mutate group_by_at vars
##' @importFrom tidyr expand_grid
##' @importFrom scoringutils interval_score
##' @return an average interval score
##' @keywords internal
qra_weighted_average_interval_score <-
  function(weights, x, per_quantile_weights) {
    ## build tibble holding the per-model, (possibly) per-quantile weights
    models <- unique(x$model)
    quantiles <-unique(x$quantile)
    mw <- tidyr::expand_grid(model = models, quantile = quantiles)

    ## set weights
    if (!per_quantile_weights) {
      weights <- rep(weights, each = length(quantiles))
    }

    mw <- mw %>%
      dplyr::mutate(weight = weights)

    ## join weights with input data frame
    y <- x %>%
      dplyr::left_join(mw, by = c("model", "quantile")) %>%
      dplyr::group_by(quantile) %>%
      ungroup()

    ## calculate mean score
    mean_score <- y %>%
      dplyr::group_by_at(dplyr::vars(-model, -value, -quantile, -weight)) %>%
      dplyr::summarise(value = sum(value * weight) / sum(weight)) %>%
      dplyr::ungroup() %>%
      tidyr::spread(boundary, value) %>%
      dplyr::rowwise() %>%
      dplyr::summarise(score = scoringutils::interval_score(data, lower, upper,
                                       100 * interval, weigh = TRUE)) %>%
      dplyr::ungroup() %>%
      .$score %>%
      mean

  return(mean_score)
}

##' Helper function to estimate weights for QRA.
##'
##' for a data frame
##'
##' @param x input data frame containing \code{model}, \code{quantile}, \code{boundary},
##' \code{value}, \code{interval} columns.
##' @return data frame with weights per quantile (which won't vary unless
##' \code{per_quantile_weights} is set to TRUE), per model
##' @inheritParams qra_weighted_average_interval_score
##' @importFrom nloptr sbplx
##' @importFrom dplyr mutate
##' @importFrom tidyr expand_grid
##' @keywords internal
qra_estimate_weights <-
  function(x, per_quantile_weights, enforce_normalisation) {

  ## change x to only have present models
  x <- x %>%
    mutate(model = factor(x$model))
  ## number of models
  nmodels <- length(unique(x$model))
  init_weight <- 1 / nmodels
  ## number of quantiles
  nquant <- length(unique(x$quantile))

  if (per_quantile_weights) {
    nweights <- nmodels * nquant
  } else {
    nweights <- nmodels
  }

  ## initial weights
  init_weights <- rep(init_weight, nweights)
  ## set up optimisation
  slsqp_opts <-
    list(x0 = init_weights, fn = qra_weighted_average_interval_score,
         x = x, per_quantile_weights = per_quantile_weights)
  if (enforce_normalisation) {
    slsqp_opts[["lower"]] <- rep(0, length(init_weights))
    slsqp_opts[["upper"]] <- rep(1, length(init_weights))
    heq <- function(x) sum(x) - 1
    slsqp_opts[["heq"]] <- heq
    slsqp_opts[["heqjac"]] <- function(x) nl.jacobian(x, heq)
  }
  res <- do.call(nloptr::slsqp, slsqp_opts)

  ## retrieve weights from optimisation
  if (per_quantile_weights) {
    weights <- res$par
  } else {
    weights <- rep(res$par, each = nquant)
  }

  ## create return tibble
  ret <- tidyr::expand_grid(model = unique(x$model),
                            quantile = unique(x$quantile)) %>%
    dplyr::mutate(weight = weights)

  return(ret)
}

##' @name qra
##' @title Quantile Regression Average
##' Calculates a quantile regression average for forecasts.
##' @param forecasts data frame with forecasts; this is expected to have columns
##' \code{model} (a character string), \code{creation_date} (the date at which the
##' forecast was made), \code{value_date} (the date for which a forecsat was
##' created), \code{quantile} (the quantile level, between 0 and
##' 1) and \code{value} (the forecast at the quantile level)
##' @param data data frame with a \code{value} column, and otherwise matching columns
##' to \code{forecasts} (especially \code{value_date})
##' @param target_date the date for which to create a QRA; by default, will use
#' the latest \\code{creation_date} in \\code{forecasts}
##' @param min_date the minimum creation date for past forecasts to be included
##' @param max_date the maximum creation date for past forecasts to be included
##' @param history number of historical forecasts to include
##' @param pool any columns to pool as a list of character vectors (e.g.,
##' "horizon", "geography_scale", etc.) indicating columns in the \code{forecasts}
##' and \code{data} data frames; by default, will not pool across anything
##' @param intervals Numeric - which central intervals to consider; by default will
##' consider the maximum spanning set. Options are determined by data but will be between
##' 0 and 1.
##' @param max_future Numeric - the maximum number of days of forecast to consider
##' @importFrom dplyr filter arrange desc inner_join mutate rename select bind_rows group_by_at starts_with
##' @importFrom tidyr gather complete nest spread
##' @importFrom rlang !!! syms
##' @importFrom readr parse_number
##' @importFrom tidyselect all_of
<<<<<<< HEAD
##' @importFrom future plan
=======
##' @importFrom future plan multiprocess
>>>>>>> 7854348f
##' @importFrom furrr future_map
##' @inheritParams qra_weighted_average_interval_score
##' @return a list of \code{ensemble}, a data frame similar to the input forecast,
##' but with \\code{model} set to "Quantile regression average" and the values
##' set to the weighted averages; and \code{weights}, a data frame giving the weights
##' @export
qra <- function(forecasts, data, target_date, min_date, max_date, history,
                pool, intervals, max_future = Inf,
                per_quantile_weights = FALSE, enforce_normalisation = TRUE) {

  ## set target date to last forecast date if missing
  if (missing(target_date)) {target_date <- max(forecasts$creation_date)}
  ## initialise pooling to empty vector if not given
  if (missing(pool)) {pool <- c()}

  if (!missing(history) && history > 0 && (!missing(min_date) || !missing(max_date))) {
    stop("If 'history' is given and > 0, 'min_date' and 'max_date' can't be." )
  }

  ## data frame with the forecasts that are being combined
  latest_forecasts <- forecasts %>%
    dplyr::filter(creation_date == target_date)

  ## prepare data frame containing data and predictions
  obs_and_pred <- forecasts %>%
    dplyr::filter(creation_date < target_date) %>%
    dplyr::arrange(dplyr::desc(creation_date)) %>%
    dplyr::mutate(horizon = value_date - creation_date)

  creation_dates <- unique(obs_and_pred$creation_date)

  ## determine dates for training data set
  if (!missing(min_date)) {
    creation_dates <- creation_dates[creation_dates >= min_date]
  }
  if (!missing(max_date)) {
    creation_dates <- creation_dates[creation_dates <= max_date]
  }
  if (!missing(history) && history > 0) {
    if (history <= length(creation_dates)) {
      creation_dates <-
        creation_dates[seq_len(history)]
    } else {
      creation_dates <- c()
    }
  }

  ## create helper vars for creating a complete set of models to be used for
  ## training below
  grouping_vars <-
    setdiff(colnames(obs_and_pred),
            c("value_date", "value", "model", "data",
              "quantile", "boundary", "interval", pool))
  pooling_vars <-
    c("creation_date", "model", pool)

  present_models <- latest_forecasts %>%
    dplyr::select_at(tidyselect::all_of(c("model", grouping_vars))) %>%
    select(-creation_date) %>%
    distinct()

  ## create training data set
  obs_and_pred <- obs_and_pred %>%
    dplyr::filter(creation_date %in% creation_dates) %>%
    ## select present models
    dplyr::inner_join(present_models, by = colnames(present_models))

  ## maximum horizon by grouping variables - the last date on which all models
  ## are available
  max_horizons <- obs_and_pred %>%
    filter(horizon <= max_future) %>%
    dplyr::group_by_at(
             tidyselect::all_of(c(setdiff(grouping_vars, "horizon"), "model"))) %>%
    dplyr::mutate(max_horizon = max(horizon)) %>%
    dplyr::group_by_at(tidyselect::all_of(c(grouping_vars))) %>%
    dplyr::summarise(max_horizon = min(max_horizon)) %>%
    dplyr::ungroup()

  obs_and_pred <- obs_and_pred %>%
    ## filter <= max horizon
    dplyr::left_join(max_horizons, by = grouping_vars) %>%
    dplyr::filter(horizon <= max_horizon) %>%
    dplyr::select(-max_horizon) %>%
    ## join data
    dplyr::inner_join(data,
               by = setdiff(colnames(data), c("value"))) %>%
    dplyr::rename(value = value.x, data = value.y) %>%
    ## work out intervals and boundaries
    dplyr::mutate(interval = round(2 * abs(quantile - 0.5), 2),
                  boundary =
                    dplyr::if_else(quantile < 0.5, "lower", "upper"))

  ## check if only specific intervals are to be used
  if (!missing(intervals)) {
    obs_and_pred <- obs_and_pred %>%
      dplyr::filter(interval %in% intervals)
  }

  ## duplicated median (quantila == 0.5) as it's both the lower and upper bound
  ## of the corresponding interval
  alpha_lower <- obs_and_pred %>%
    dplyr::filter(quantile == 0.5) %>%
    dplyr::mutate(boundary = "lower")

  obs_and_pred_double_alpha <- obs_and_pred %>%
    dplyr::bind_rows(alpha_lower) %>%
    select(-value_date)

  ## require a complete set of forecasts to be include in QRA
  complete_set <- obs_and_pred_double_alpha %>%
    dplyr::group_by_at(
             tidyselect::all_of(
                           c(grouping_vars, "interval"))) %>%
    ## create complete tibble of all combinations of creation date, model
    ## and pooling variables
    tidyr::complete(!!!syms(pooling_vars)) %>%
    ## check if anything is missing and filter out
    dplyr::group_by_at(
             tidyselect::all_of(c(grouping_vars, "model"))) %>%
    dplyr::mutate(any_na = any(is.na(value))) %>%
    dplyr::filter(!any_na) %>%
    dplyr::select(-any_na) %>%
    ungroup()

<<<<<<< HEAD
  future::plan(multiprocess)
=======
  future::plan(future::multiprocess)
>>>>>>> 7854348f

  ## perform QRA
  weights <- complete_set %>%
    tidyr::nest(test_data = c(-setdiff(grouping_vars, "creation_date"))) %>%
    dplyr::mutate(weights =
                    furrr::future_map(test_data, qra_estimate_weights,
                                      per_quantile_weights, enforce_normalisation)) %>%
    tidyr::unnest(weights) %>%
    dplyr::select(-test_data)

  if (nrow(weights) > 0) {
    ensemble <- latest_forecasts %>%
      mutate(creation_date = target_date) %>%
      ## only keep value dates which have all models present
      dplyr::group_by_at(
               tidyselect::all_of(c(grouping_vars, "value_date", "quantile"))) %>%
      dplyr::mutate(n = n()) %>%
      dplyr::group_by_at(tidyselect::all_of(grouping_vars)) %>%
      dplyr::filter(n == max(n)) %>%
      dplyr::select(-n) %>%
      ## join weights
      dplyr::mutate(horizon = value_date - creation_date) %>%
      dplyr::inner_join(weights, by = c(setdiff(grouping_vars, "creation_date"),
                                        "model", "quantile")) %>%
      dplyr::select(-horizon) %>%
      ## weigh quantiles
      dplyr::group_by_at(dplyr::vars(-model, -weight, -value)) %>%
      dplyr::summarise(value = sum(weight * value, na.rm = TRUE)) %>%
      dplyr::ungroup() %>%
      ## give model a name
      dplyr::mutate(model = "Quantile regression average")

    weights_ret <- weights %>%
      dplyr::arrange(quantile) %>%
      dplyr::mutate(quantile =
                      paste0("percentile_", sprintf("%.2f", quantile))) %>%
      tidyr::spread(quantile, weight)
  } else {
    ensemble <- latest_forecasts %>%
      filter(FALSE)
    weights_ret <- NULL
  }

  return(list(ensemble = ensemble, weights = weights_ret))
}<|MERGE_RESOLUTION|>--- conflicted
+++ resolved
@@ -139,11 +139,7 @@
 ##' @importFrom rlang !!! syms
 ##' @importFrom readr parse_number
 ##' @importFrom tidyselect all_of
-<<<<<<< HEAD
-##' @importFrom future plan
-=======
 ##' @importFrom future plan multiprocess
->>>>>>> 7854348f
 ##' @importFrom furrr future_map
 ##' @inheritParams qra_weighted_average_interval_score
 ##' @return a list of \code{ensemble}, a data frame similar to the input forecast,
@@ -268,11 +264,7 @@
     dplyr::select(-any_na) %>%
     ungroup()
 
-<<<<<<< HEAD
-  future::plan(multiprocess)
-=======
   future::plan(future::multiprocess)
->>>>>>> 7854348f
 
   ## perform QRA
   weights <- complete_set %>%
