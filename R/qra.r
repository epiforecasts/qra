##' Helper function to calculate a weighted average interval score for a set of
##' model predictions and data and using a given set of weights
##'
##' @param weights weights given to each model, as real vector
##' @param x input data frame, containing the columns \code{model}, \code{quantile} and
##' \code{value}
##' @param enforce_normalisation if TRUE, normalisation (weights >0 and sum to
##' 1) is enforced by adding a penalty to the score if the weights are not
##' normalised
##' @param per_quantile_weights if TRUE, separate weights are calculated for
##' each quantiles
##' @importFrom dplyr rowwise summarise ungroup mutate group_by_at vars
##' @importFrom tidyr expand_grid
##' @importFrom scoringutils interval_score
##' @return an average interval score
##' @keywords internal
qra_weighted_average_interval_score <-
  function(weights, x, enforce_normalisation, per_quantile_weights) {
    ## build tibble holding the per-model, (possibly) per-quantile weights
    models <- levels(x$model)
    mw <- tidyr::expand_grid(model = models,
                      quantile = unique(x$quantile))

    ## set weights
    if (per_quantile_weights) {
      mw <- mw %>%
        dplyr::mutate(weight = weights)
    } else {
      mw <- mw %>%
        dplyr::mutate(weight = rep(weights, each = length(unique(x$quantile))))
    }

    ## join weights with input data frame
    y <- x %>%
      dplyr::left_join(mw, by = c("model", "quantile")) %>%
      dplyr::group_by(quantile) %>%
      dplyr::mutate(weight = weight / sum(weight, na.rm = TRUE)) %>%
      ungroup()

    ## calculate mean score
    mean_score <- y %>%
      dplyr::group_by_at(dplyr::vars(-model, -value, -quantile, -weight,
                                     -data)) %>%
      dplyr::summarise(value = sum(value * weight) / sum(weight)) %>%
      dplyr::ungroup() %>%
      tidyr::spread(boundary, value) %>%
      dplyr::rowwise() %>%
      dplyr::summarise(score = scoringutils::interval_score(data, lower, upper,
                                       100 * interval, weigh = TRUE)) %>%
      dplyr::ungroup() %>%
      .$score %>%
      mean

    ## add penalty term if normalisation is to be enforced
    if (enforce_normalisation) {
      ## add penalty term to enforce normalisation
      penalty <- mw %>%
        dplyr::group_by(quantile) %>%
        dplyr::summarise(score = abs(1 - sum(weight))^2 * 1e+10) %>%
        dplyr::ungroup() %>%
        .$score %>%
        mean

      mean_score <- mean_score + penalty
    }

  return(mean_score)
}

##' Helper function to estimate weights for QRA.
##'
##' for a data frame
##'
##' @param x input data frame containing \code{model}, \code{quantile}, \code{boundary},
##' \code{value}, \code{interval} columns.
##' @return data frame with weights per quantile (which won't vary unless
##' \code{per_quantile_weights} is set to TRUE), per model
##' @inheritParams qra_weighted_average_interval_score
##' @importFrom nloptr sbplx
##' @importFrom dplyr mutate
##' @importFrom tidyr expand_grid
##' @keywords internal
qra_estimate_weights <-
  function(x, per_quantile_weights, enforce_normalisation) {
<<<<<<< HEAD

=======
 
  ## change x to only have present models
    x <- x %>%
    mutate(model = factor(x$model))
>>>>>>> d51b393f
  ## number of models
  nmodels <- length(unique(x$model))
  ## number of quantiles
  nquant <- length(unique(x$quantile))

  if (per_quantile_weights) {
    nweights <- nmodels * nquant
  } else {
    nweights <- nmodels
  }

  ## initial weights
  init_weights <- rep(1/nmodels, nweights)
  ## set up optimisation
  sbplx_opts <-
    list(x0 = init_weights, fn = qra_weighted_average_interval_score,
         x = x, per_quantile_weights = per_quantile_weights,
         enforce_normalisation = enforce_normalisation,
         control = list(xtol_rel = 10))
  if (enforce_normalisation) {
    sbplx_opts[["lower"]] <- rep(0, length(init_weights))
    sbplx_opts[["upper"]] <- rep(1, length(init_weights))
  }
  res <- do.call(nloptr::sbplx, sbplx_opts)

  ## retrieve weights from optimisation
  if (per_quantile_weights) {
    weights <- res$par
  } else {
    weights <- rep(res$par, each = nquant)
  }

  ## create return tibble
  ret <- tidyr::expand_grid(model = unique(x$model),
                            quantile = unique(x$quantile)) %>%
    dplyr::mutate(weight = weights)

  return(ret)
}

##' @name qra
##' @title Quantile Regression Average
##' Calculates a quantile regression average for forecasts.
##' @param forecasts data frame with forecasts; this is expected to have columns
##' \code{model} (a character string), \code{creation_date} (the date at which the
##' forecast was made), \code{value_date} (the date for which a forecsat was
##' created), \code{quantile} (the quantile level, between 0 and
##' 1) and \code{value} (the forecast at the quantile level)
##' @param data data frame with a \code{value} column, and otherwise matching columns
##' to \code{forecasts} (especially \code{value_date})
##' @param target_date the date for which to create a QRA; by default, will use
#' the latest \\code{creation_date} in \\code{forecasts}
##' @param min_date the minimum creation date for past forecasts to be included
##' @param max_date the maximum creation date for past forecasts to be included
##' @param history number of historical forecasts to include
##' @param pool any columns to pool as a list of character vectors (e.g.,
##' "horizon", "geography_scale", etc.) indicating columns in the \code{forecasts}
##' and \code{data} data frames; by default, will not pool across anything
##' @param intervals Numeric - which central intervals to consider; by default will
##' consider the maximum spanning set. Options are determined by data but will be between
##' 0 and 1.
##' @importFrom dplyr filter arrange desc inner_join mutate rename select bind_rows group_by_at starts_with
##' @importFrom tidyr gather complete nest spread
##' @importFrom rlang \code{!!!} syms
##' @importFrom readr parse_number
##' @importFrom tidyselect all_of
##' @importFrom purrr map
##' @importFrom future.apply future_lapply
##' @inheritParams qra_weighted_average_interval_score
##' @return a list of \code{ensemble}, a data frame similar to the input forecast,
##' but with \\code{model} set to "Quantile regression average" and the values
##' set to the weighted averages; and \code{weights}, a data frame giving the weights
##' @export
qra <- function(forecasts, data, target_date, min_date, max_date, history,
                pool, intervals,
                per_quantile_weights = FALSE, enforce_normalisation = TRUE) {

  ## set target date to last forecast date if missing
  if (missing(target_date)) {target_date <- max(forecasts$creation_date)}
  ## initialise pooling to empty vector if not given
  if (missing(pool)) {pool <- c()}

  if (!missing(history) && (!missing(min_date) || !missing(max_date))) {
    stop("If 'history' is given, 'min_date' and 'max_date' can't be." )
  }

  ## data frame with the forecasts that are being combined
  latest_forecasts <- forecasts %>%
    dplyr::filter(creation_date == target_date)

  ## prepare data frame containing data and predictions
  obs_and_pred <- forecasts %>%
    dplyr::filter(creation_date < target_date) %>%
    dplyr::arrange(dplyr::desc(creation_date))

  creation_dates <- unique(obs_and_pred$creation_date)

  ## determine dates for training data set
  if (!missing(min_date)) {
    creation_dates <- creation_dates[creation_dates >= min_date]
  }
  if (!missing(max_date)) {
    creation_dates <- creation_dates[creation_dates <= max_date]
  }
  if (!missing(history)) {
    if (history <= length(creation_dates)) {
      creation_dates <-
        creation_dates[seq_len(history)]
    } else {
      creation_dates <- c()
    }
  }

  ## create training data set
  obs_and_pred <- obs_and_pred %>%
    dplyr::filter(creation_date %in% creation_dates) %>%
    dplyr::filter(model %in% unique(latest_forecasts$model)) %>%
    dplyr::inner_join(data,
               by = setdiff(colnames(data), c("value"))) %>%
    dplyr::rename(value = value.x, data = value.y) %>%
    dplyr::mutate(horizon = value_date - creation_date) %>%
    dplyr::select(-value_date) %>%
    dplyr::mutate(interval = round(2 * abs(quantile - 0.5), 2),
                  boundary =
                    dplyr::if_else(quantile < 0.5, "lower", "upper"))

  ## check if only specific intervals are to be used
  if (!missing(intervals)) {
    obs_and_pred <- obs_and_pred %>%
      dplyr::filter(interval %in% intervals)
  }

  ## duplicated median (quantila == 0.5) as it's both the lower and upper bound
  ## of the corresponding interval
  alpha_lower <- obs_and_pred %>%
    dplyr::filter(quantile == 0.5) %>%
    dplyr::mutate(boundary = "lower")

  obs_and_pred_double_alpha <- obs_and_pred %>%
    dplyr::bind_rows(alpha_lower)

  ## create helper vars for creating a complete set of models to be used for
  ## training below
  grouping_vars <-
    setdiff(colnames(obs_and_pred),
            c("creation_date", "value", "model", "data",
              "quantile", "boundary", "interval", pool))
  pooling_vars <-
    c("creation_date", "model", pool)

  ## maximum horizon by grouping variables - the last date on which all models
  ## are available
  max_horizons <- obs_and_pred_double_alpha %>%
    dplyr::group_by_at(
             tidyselect::all_of(c(grouping_vars, "model", "creation_date"))) %>%
    dplyr::mutate(max_horizon = max(horizon)) %>%
    dplyr::group_by_at(tidyselect::all_of(grouping_vars)) %>%
    dplyr::summarise(max_horizon = min(max_horizon)) %>%
    dplyr::ungroup()

  ## require a complete set of forecasts to be include in QRA
  complete_set <- obs_and_pred_double_alpha %>%
    dplyr::group_by_at(
             tidyselect::all_of(
                           c(grouping_vars, "creation_date", "interval"))) %>%
    ## create complete tibble of all combinations of creation date, mmodel
    ## and pooling variables
    tidyr::complete(!!!syms(pooling_vars)) %>%
    dplyr::left_join(max_horizons, by = grouping_vars) %>%
    dplyr::filter(horizon <= max_horizon) %>%
    dplyr::select(-max_horizon) %>%
    ## check if anything is missing and filter out
    dplyr::group_by_at(
             tidyselect::all_of(c(grouping_vars, "creation_date", "model"))) %>%
    dplyr::mutate(any_na = any(is.na(value))) %>%
    dplyr::filter(!any_na) %>%
    dplyr::select(-any_na) %>%
    ## check that more than 1 model is available
    dplyr::group_by_at(tidyselect::all_of(grouping_vars)) %>%
    dplyr::mutate(n = length(unique(model))) %>%
    dplyr::ungroup() %>%
    dplyr::filter(n > 1) %>%
    dplyr::select(-n)

  ## perform QRA
  weights <- complete_set %>%
    tidyr::nest(test_data = c(-grouping_vars)) %>%
    dplyr::mutate(weights =
                    purrr::map(test_data, qra_estimate_weights,
                               per_quantile_weights, enforce_normalisation)) %>%
    tidyr::unnest(weights) %>%
    dplyr::select(-test_data)

  if (nrow(weights) > 0) {
    ensemble <- latest_forecasts %>%
      ## only keep value dates which have all models present
      dplyr::group_by_at(
               tidyselect::all_of(c(grouping_vars, "value_date", "quantile"))) %>%
      dplyr::mutate(n = n()) %>%
      dplyr::group_by_at(tidyselect::all_of(grouping_vars)) %>%
      dplyr::filter(n == max(n)) %>%
      dplyr::select(-n) %>%
      ## join weights
      dplyr::mutate(horizon = value_date - creation_date) %>%
      dplyr::inner_join(weights, by = c(grouping_vars, "model", "quantile")) %>%
      dplyr::select(-horizon) %>%
      ## weigh quantiles
      dplyr::group_by_at(dplyr::vars(-model, -weight, -value)) %>%
      dplyr::summarise(value = sum(weight * value, na.rm = TRUE)) %>%
      dplyr::ungroup() %>%
      ## give model a name
      dplyr::mutate(model = "Quantile regression average")

    weights_ret <- weights %>%
      dplyr::arrange(quantile) %>%
      dplyr::mutate(quantile =
                      paste0("percentile_", sprintf("%.2f", quantile))) %>%
      tidyr::spread(quantile, weight)
  } else {
    ensemble <- latest_forecasts %>%
      filter(FALSE)
    weights_ret <- NULL
  }

  return(list(ensemble = ensemble, weights = weights_ret))
}<|MERGE_RESOLUTION|>--- conflicted
+++ resolved
@@ -82,14 +82,10 @@
 ##' @keywords internal
 qra_estimate_weights <-
   function(x, per_quantile_weights, enforce_normalisation) {
-<<<<<<< HEAD
-
-=======
  
   ## change x to only have present models
-    x <- x %>%
-    mutate(model = factor(x$model))
->>>>>>> d51b393f
+  x <- x %>%
+  mutate(model = factor(x$model))
   ## number of models
   nmodels <- length(unique(x$model))
   ## number of quantiles
